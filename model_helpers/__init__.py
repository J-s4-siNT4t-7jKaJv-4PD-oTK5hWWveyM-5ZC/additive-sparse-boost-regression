--- conflicted
+++ resolved
@@ -4,10 +4,6 @@
 __license__ = "MIT"
 __email__ = "johnny.godoy@ing.uchile.cl"
 __maintainer__ = "Johnny Godoy"
-<<<<<<< HEAD
-__status__ = "Development"
-__version__ = "0.2.0"
-=======
 __version__ = "0.1.0"
 __status__ = "Development"
->>>>>>> 1f042709
+__version__ = "0.2.0"